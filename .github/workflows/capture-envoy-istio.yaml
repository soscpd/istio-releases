--- conflicted
+++ resolved
@@ -1,6 +1,5 @@
 name: Capture Envoy & Istio Releases
 
-<<<<<<< HEAD
 on:
   workflow_dispatch:
     inputs:
@@ -15,26 +14,6 @@
         type: string
       start_from:
         description: 'Optional START_FROM baseline (e.g. v1.34.0 or owner/repo@v1.34.0)'
-=======
-# Ops notes (condensed):
-# - Permissions: contents: write
-# - Concurrency: capture-releases (no cancel-in-progress)
-# - Tools: jq, curl, skopeo, yq (v4.x)
-# - Secret: GITHUB_TOKEN (rate-limit safe)
-
-on:
-  push:
-    branches: [envoy-istio-metadata]
-  workflow_dispatch:
-    inputs:
-      branch:
-        description: 'Target branch/ref (used by checkout)'
-        required: true
-        default: 'envoy-istio-metadata'
-        type: string
-      start_from:
-        description: 'Global/per-repo baseline (e.g. v1.28.0 or owner/repo@vX.Y.Z,...)'
->>>>>>> e1af0551
         required: false
         type: string
 
@@ -44,51 +23,6 @@
 jobs:
   capture:
     runs-on: ubuntu-latest
-<<<<<<< HEAD
-=======
-    outputs:
-      created: ${{ steps.finish.outputs.CREATED_JSON }}   # JSON array of created file paths
-      failed:  ${{ steps.finish.outputs.FAILED_JSON }}    # JSON array of failures
-    env:
-      CONFIG_JSON: |
-        {
-          "targets": [
-            {
-              "repo": "envoyproxy/envoy",
-              "output_dir": "releases/envoy/{tag}",
-              "strip_v_prefix": true,
-              "include_prereleases": false,
-              "use_tags_if_no_releases": true,
-              "ignore": { "tags": [], "regexes": [] },
-              "images": [
-                { "id": "base-image",            "ref": "envoyproxy/envoy:{tag}" },
-                { "id": "base-image.distroless", "ref": "envoyproxy/envoy:distroless-{tag}" }
-              ],
-              "extra_refs": [
-                { "key": "release",      "resolve_for": "{tag}" },
-                { "key": "release-fips", "resolve_for": "{tag}" }
-              ]
-            },
-            {
-              "repo": "istio/istio",
-              "output_dir": "releases/istio/{tag}",
-              "strip_v_prefix": false,
-              "include_prereleases": false,
-              "use_tags_if_no_releases": true,
-              "ignore": { "tags": [], "regexes": [] },
-              "images": [
-                { "id": "base-image",            "ref": "gcr.io/istio-release/pilot:{tag_no_v}" },
-                { "id": "base-image.distroless", "ref": "gcr.io/istio-release/pilot:{tag_no_v}-distroless" }
-              ],
-              "extra_refs": [
-                { "key": "release",      "resolve_for": "{tag}" },
-                { "key": "release-fips", "resolve_for": "{tag}" }
-              ]
-            }
-          ]
-        }
-      RUNTIME_IGNORE: ""   # e.g. "envoyproxy/envoy@v1.0.0,istio/istio@1.27.0"
->>>>>>> e1af0551
     steps:
       - name: Check out target branch
         uses: actions/checkout@v4
@@ -111,192 +45,13 @@
           START_FROM: ${{ inputs.start_from }}
           GITHUB_TOKEN: ${{ secrets.GITHUB_TOKEN }}
         run: |
-<<<<<<< HEAD
           python3 .github/scripts/generate_release.py
 
       - name: Show summary
         if: steps.generate.outputs.changes == 'true'
-=======
-          set -Eeuo pipefail
-          CONFIG='${{ env.CONFIG_JSON }}'
-          STATE=state/releases-processed.json
-          CREATED_JSON='[]'
-          FAILED_JSON='[]'
-
-          jqp() { printf '%s' "$1" | jq -r "$2"; }
-
-          declare -A START_MAP=(); START_GLOBAL=""
-          if [[ -n "${START_FROM:-}" ]]; then
-            IFS=',' read -ra _sf_items <<< "$START_FROM"
-            for it in "${_sf_items[@]}"; do
-              it="${it//[[:space:]]/}"; [[ -z "$it" ]] && continue
-              if [[ "$it" == *@* ]]; then START_MAP["${it%@*}"]="${it#*@}"; else START_GLOBAL="$it"; fi
-            done
-          fi
-
-          semver_ge(){ local A="${1#v}" B="${2#v}"; IFS='.' read -r a1 a2 a3 <<<"$A"; IFS='.' read -r b1 b2 b3 <<<"$B"; a1=${a1:-0};a2=${a2:-0};a3=${a3:-0};b1=${b1:-0};b2=${b2:-0};b3=${b3:-0}; ((a1>b1))&&return 0;((a1<b1))&&return 1; ((a2>b2))&&return 0;((a2<b2))&&return 1; ((a3>=b3))&&return 0||return 1; }
-          meets_start_baseline(){ local repo="$1" tag="$2" base="${START_MAP[$repo]:-$START_GLOBAL}"; [[ -z "$base" ]] && return 0; semver_ge "$tag" "$base"; }
-
-          safe_curl(){ if [[ -n "${GITHUB_TOKEN:-}" ]]; then curl -fsSL -H "Authorization: Bearer ${GITHUB_TOKEN}" -H "Accept: application/vnd.github+json" "$@"; else curl -fsSL -H "Accept: application/vnd.github+json" "$@"; fi; }
-
-          declare -A IGNORE_RT=()
-          if [[ -n "${RUNTIME_IGNORE:-}" ]]; then
-            IFS=',' read -ra _items <<< "$RUNTIME_IGNORE"
-            for it in "${_items[@]}"; do it="${it//[[:space:]]/}"; [[ -n "$it" ]] && IGNORE_RT["$it"]=1; done
-          fi
-
-          jq_get(){ printf '%s' "$1" | jq -r "$2 // empty"; }
-
-          list_tags() {
-            local owner="$1" repo="$2" include_pr="$3" use_fallback="$4"
-            local all="[]"; local page=1
-            while :; do
-              local r; r=$(safe_curl "https://api.github.com/repos/$owner/$repo/releases?per_page=100&page=$page" || echo '[]')
-              all=$( { printf '%s' "$all"; printf '%s' "$r"; } | jq -c -s 'add' )
-              if [ "$(printf '%s' "$r" | jq 'length')" -lt 100 ]; then break; fi; ((page++))
-            done
-            local out="[]"
-            if [ "$(printf '%s' "$all" | jq 'length')" -gt 0 ]; then
-              if [[ "$include_pr" == "true" ]]; then out=$(printf '%s' "$all" | jq -c '[ .[] | select(.draft==false) ] | sort_by(.created_at) | map(.tag_name)'); else out=$(printf '%s' "$all" | jq -c '[ .[] | select(.draft==false and .prerelease==false) ] | sort_by(.created_at) | map(.tag_name)'); fi
-            elif [[ "$use_fallback" == "true" ]]; then
-              local tags="[]"; page=1
-              while :; do
-                local t; t=$(safe_curl "https://api.github.com/repos/$owner/$repo/tags?per_page=100&page=$page" || echo '[]')
-                tags=$( { printf '%s' "$tags"; printf '%s' "$t"; } | jq -c -s 'add' )
-                if [ "$(printf '%s' "$t" | jq 'length')" -lt 100 ]; then break; fi; ((page++))
-              done
-              out=$(printf '%s' "$tags" | jq -c 'reverse | map(.name)')
-            fi
-            echo "$out"
-          }
-
-          is_valid_tag(){ [[ "$1" =~ ^v?[0-9]+\.[0-9]+\.[0-9]+$ ]]; }
-
-          resolve_ref(){
-            local owner="$1" repo="$2" ref="$3"
-            local r type sha
-            r=$(safe_curl "https://api.github.com/repos/$owner/$repo/git/ref/tags/${ref}" 2>/dev/null || true)
-            type=$(jq -r '.object.type // empty' <<<"$r")
-            sha=$(jq -r '.object.sha  // empty' <<<"$r")
-            if [[ -n "$type" ]]; then
-              if [[ "$type" == "tag" ]]; then
-                local t; t=$(safe_curl "https://api.github.com/repos/$owner/$repo/git/tags/${sha}" 2>/dev/null || true)
-                echo "$(jq -r '.object.sha // empty' <<<"$t")"; return 0
-              else echo "$sha"; return 0; fi
-            fi
-            r=$(safe_curl "https://api.github.com/repos/$owner/$repo/git/ref/heads/${ref}" 2>/dev/null || true)
-            sha=$(jq -r '.object.sha // empty' <<<"$r"); [[ -n "$sha" ]] && { echo "$sha"; return 0; }
-            echo ""
-          }
-
-          process_one(){
-            local owner="$1" name="$2" tag="$3" target_json="$4"
-            local strip_v; strip_v=$(jq_get "$target_json" '.strip_v_prefix'); [[ -z "$strip_v" ]] && strip_v="false"
-            local tag_no_v="$tag"; if [[ "$strip_v" == "true" && "$tag_no_v" =~ ^v ]]; then tag_no_v="${tag_no_v#v}"; fi
-            local extra='{}'; local sha_errors="[]"
-            local ecnt; ecnt=$(jq '(.extra_refs // []) | length' <<<"$target_json")
-            for (( i=0; i<ecnt; i++ )); do
-              local key ref_tpl ref sha
-              key=$(jq -r ".extra_refs[$i].key" <<<"$target_json")
-              ref_tpl=$(jq -r ".extra_refs[$i].resolve_for" <<<"$target_json")
-              ref="${ref_tpl//\{tag\}/$tag}"
-              sha=$(resolve_ref "$owner" "$name" "$ref" || true)
-              if [[ -n "$sha" ]]; then extra=$(jq -c --arg k "$key" --arg s "$sha" '. + {($k): $s}' <<<"$extra")
-              else sha_errors=$(jq -c --arg k "$key" --arg r "$ref" '. + [ {ref_key:$k, ref:$r} ]' <<<"$sha_errors"); fi
-            done
-            local dig='{}'; local dig_err='[]'
-            local icnt; icnt=$(jq '(.images // []) | length' <<<"$target_json")
-            for (( j=0; j<icnt; j++ )); do
-              local id tpl ref digv
-              id=$(jq -r ".images[$j].id" <<<"$target_json")
-              tpl=$(jq -r ".images[$j].ref" <<<"$target_json")
-              ref="${tpl//\{tag\}/$tag}"; ref="${ref//\{tag_no_v\}/$tag_no_v}"
-              if digv=$(skopeo inspect --tls-verify=true --format '{{.Digest}}' "docker://$ref" 2>/tmp/err.$$); then
-                dig=$(jq -c --arg id "$id" --arg ref "$ref" --arg d "$digv" '. + {($id): {ref:$ref, digest:$d}}' <<<"$dig")
-              else
-                dig_err=$(jq -c --arg id "$id" --arg ref "$ref" --arg msg "$(tail -1 /tmp/err.$$)" '. + [ {id:$id, ref:$ref, error:$msg} ]' <<<"$dig_err")
-              fi
-              rm -f /tmp/err.$$
-            done
-            local out_dir_tpl out_dir out_file
-            out_dir_tpl=$(jq_get "$target_json" '.output_dir')
-            out_dir="${out_dir_tpl//\{tag\}/$tag}"
-            mkdir -p "$out_dir"
-            out_file="$out_dir/release.yaml"
-            local base_ref base_dig dist_ref dist_dig rel_sha fips_sha
-            base_ref=$(printf '%s' "$dig"   | jq -r '."base-image".ref // empty')
-            base_dig=$(printf '%s' "$dig"   | jq -r '."base-image".digest // empty')
-            dist_ref=$(printf '%s' "$dig"   | jq -r '."base-image.distroless".ref // empty')
-            dist_dig=$(printf '%s' "$dig"   | jq -r '."base-image.distroless".digest // empty')
-            rel_sha=$(printf '%s' "$extra"  | jq -r '."release" // empty')
-            fips_sha=$(printf '%s' "$extra" | jq -r '."release-fips" // empty')
-            jq -n --arg base_reg "$base_ref" --arg base_dig "$base_dig" --arg dist_reg "$dist_ref" --arg dist_dig "$dist_dig" --arg owner "$owner" --arg name "$name" --arg rel_sha "$rel_sha" --arg fips_sha "$fips_sha" '
-              def nn(s): if s == "" then null else s end;
-              def refify(s): if s == "" then null else ($owner + "/" + $name + "@" + s) end;
-              { "base-image": { "registry": nn($base_reg), "version": nn($base_dig),
-                  "distroless": { "registry": nn($dist_reg), "version": nn($dist_dig) } },
-                "release": { "ref": refify($rel_sha) },
-                "release-fips": { "ref": refify($fips_sha) } }' | yq -P > "$out_file"
-            echo "$out_file"
-            echo "$sha_errors" > state/.sha_errors.json
-            echo "$dig_err"    > state/.dig_errors.json
-          }
-
-          CREATED='[]'; FAILED='[]'
-          while IFS= read -r t; do
-            repo=$(jq_get "$t" '.repo'); owner="${repo%%/*}"; name="${repo##*/}"
-            include=$(jq_get "$t" '.include_prereleases'); [[ -z "$include" ]] && include="false"
-            fallback=$(jq_get "$t" '.use_tags_if_no_releases'); [[ -z "$fallback" ]] && fallback="true"
-            tags_json=$(list_tags "$owner" "$name" "$include" "$fallback")
-            seen=$(jq -c --arg k "$repo" '.[$k].processed // []' "$STATE")
-            while IFS= read -r tag; do
-              if ! is_valid_tag "$tag"; then echo "== skip (non-semver) $repo $tag"; continue; fi
-              if ! meets_start_baseline "$repo" "$tag"; then echo "== skip (before baseline ${START_MAP[$repo]:-$START_GLOBAL}) $repo $tag"; continue; fi
-              if [[ -n "${IGNORE_RT["$repo@$tag"]+x}" ]]; then echo "== skip (runtime ignore) $repo $tag"; continue; fi
-              if printf '%s' "$seen" | jq -e --arg tg "$tag" 'index($tg) != null' >/dev/null; then continue; fi
-              echo "== process $repo $tag"
-              if file_path=$(process_one "$owner" "$name" "$tag" "$t"); then
-                CREATED=$(printf '%s' "$CREATED" | jq -c --arg f "$file_path" '. + [ $f ]')
-                new_seen=$(printf '%s' "$seen" | jq -c --arg tg "$tag" '. + [ $tg ] | unique')
-                jq --arg k "$repo" --argjson arr "$new_seen" '.[$k].processed = $arr' "$STATE" > state/.tmp && mv state/.tmp "$STATE"
-              else
-                FAILED=$(printf '%s' "$FAILED" | jq -c --arg r "$repo" --arg tg "$tag" '. + [ {repo:$r, tag:$tg, error:"capture-failed"} ]')
-              fi
-              if [[ -s state/.sha_errors.json || -s state/.dig_errors.json ]]; then
-                sha_e=$(cat state/.sha_errors.json 2>/dev/null || echo '[]')
-                dig_e=$(cat state/.dig_errors.json 2>/dev/null || echo '[]')
-                jq -n --arg r "$repo" --arg tg "$tag" --argjson se "$sha_e" --argjson de "$dig_e" \
-                  '{repo:$r, tag:$tg, sha_errors:$se, digest_errors:$de, when:(now|todate)}' \
-                | jq -s '.[0]' > state/.last_fail.json
-                jq -s '.[0] + [.[1]]' state/capture-failed.json state/.last_fail.json > state/.tmp && mv state/.tmp state/capture-failed.json
-                rm -f state/.sha_errors.json state/.dig_errors.json state/.last_fail.json || true
-              fi
-            done < <(jq -r '.[]' <<<"$tags_json")
-          done < <(jq -c '.targets[]' <<<"$CONFIG")
-
-          {
-            echo "CREATED<<EOF"; echo "$CREATED"; echo "EOF";
-            echo "FAILED<<EOF";  echo "$FAILED";  echo "EOF";
-          } >> "$GITHUB_OUTPUT"
-
-      - name: Commit outputs (if any)
-        if: ${{ (steps.cap.outputs.CREATED != '[]' || steps.cap.outputs.FAILED != '[]') && env.ACT != 'true' }}
-        uses: stefanzweifel/git-auto-commit-action@v5
-        with:
-          commit_message: "chore: capture Envoy/Istio releases (best-effort)"
-          file_pattern: |
-            releases/**
-            state/releases-processed.json
-            state/capture-failed.json
-
-      - name: Finish / expose outputs
-        id: finish
-        shell: bash
->>>>>>> e1af0551
         run: |
           echo "Generated ${{ steps.generate.outputs.product }} release at ${{ steps.generate.outputs.release_dir }}"
 
-<<<<<<< HEAD
       - name: Create pull request
         if: steps.generate.outputs.changes == 'true'
         uses: peter-evans/create-pull-request@v6
@@ -315,48 +70,4 @@
 
       - name: No changes detected
         if: steps.generate.outputs.changes != 'true'
-        run: echo "No new release artifacts were generated."
-=======
-  # NEW: Chunk the created file list to respect the 256 matrix cap
-  prepare_fanout:
-    needs: capture
-    if: ${{ needs.capture.outputs.created != '[]' }}
-    runs-on: ubuntu-latest
-    outputs:
-      chunks: ${{ steps.chunk.outputs.CHUNKS }}   # JSON array of arrays
-    env:
-      MAX_PER_JOB: "64"                           # tune batch size if desired
-    steps:
-      - id: chunk
-        shell: bash
-        run: |
-          set -euo pipefail
-          files='${{ needs.capture.outputs.created }}'
-          size=${MAX_PER_JOB}
-          chunks=$(printf '%s' "$files" | jq -c --argjson s "$size" '
-            def chunks(n): [ range(0; length; n) as $i | .[$i : ($i+n)] ];
-            ( . as $a | if ($a|type)=="array" and ($a|length)>0 then chunks($s) else [] end )
-          ')
-          echo "CHUNKS<<EOF" >> "$GITHUB_OUTPUT"
-          echo "$chunks"     >> "$GITHUB_OUTPUT"
-          echo "EOF"         >> "$GITHUB_OUTPUT"
-
-  act_on_captured:
-    needs: prepare_fanout
-    if: ${{ needs.prepare_fanout.outputs.chunks != '[]' }}
-    runs-on: ubuntu-latest
-    strategy:
-      fail-fast: false
-      matrix:
-        chunk: ${{ fromJSON(needs.prepare_fanout.outputs.chunks) }}
-    steps:
-      - uses: actions/checkout@v4
-      - name: Process chunk
-        shell: bash
-        run: |
-          echo '${{ matrix.chunk }}' | jq -r '.[]' | while read -r f; do
-            echo "Processing ${f}"
-            test -f "${f}" && cat "${f}" || echo "(file missing?)"
-            # TODO: build image / notify / open PR, whatever
-          done
->>>>>>> e1af0551
+        run: echo "No new release artifacts were generated."